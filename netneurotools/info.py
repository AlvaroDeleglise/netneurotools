# -*- coding: utf-8 -*-

__author__ = 'netneurolab'
__copyright__ = 'Copyright 2018, netneurotools developers'
__credits__ = [
<<<<<<< HEAD
    'Zhen-Qi Liu',
=======
    'Justine Hansen',
>>>>>>> 37a40e89
    'Ross Markello',
    'Bratislav Misic',
    'Golia Shafiei',
]
__license__ = 'BSD-3'
__maintainer__ = 'Network Neuroscience Lab'
__email__ = 'rossmarkello@gmail.com'
__status__ = 'Prototype'
__url__ = 'https://github.com/netneurolab/netneurotools'
__packagename__ = 'netneurotools'
__description__ = """\
Commonly used tools in the Network Neuroscience Lab\
"""
__longdesc__ = 'README.rst'
__longdesctype__ = 'text/x-rst'

INSTALL_REQUIRES = [
    'bctpy',
    'matplotlib',
    'nibabel',
    'nilearn',
    'numpy>=1.16',
    'scikit-learn',
    'scipy',
]

TESTS_REQUIRE = [
    'pytest>=3.6',
    'pytest-cov'
]

EXTRAS_REQUIRE = {
    'doc': [
        'sphinx>=1.2',
        'sphinx_rtd_theme',
    ],
    'numba': [
        'numba',
    ],
    'plotting': [
        'mayavi',
        'pysurfer'
    ],
    'tests': TESTS_REQUIRE
}

EXTRAS_REQUIRE['all'] = list(set([
    v for deps in EXTRAS_REQUIRE.values() for v in deps
]))

PACKAGE_DATA = {
    'netneurotools': [
        'tests/data/*',
        'data/*'
    ]
}

CLASSIFIERS = [
    'Development Status :: 3 - Alpha',
    'Intended Audience :: Science/Research',
    'License :: OSI Approved :: BSD License',
    'Programming Language :: Python :: 3.5',
    'Programming Language :: Python :: 3.6',
    'Programming Language :: Python :: 3.7'
]<|MERGE_RESOLUTION|>--- conflicted
+++ resolved
@@ -3,11 +3,8 @@
 __author__ = 'netneurolab'
 __copyright__ = 'Copyright 2018, netneurotools developers'
 __credits__ = [
-<<<<<<< HEAD
+    'Justine Hansen',
     'Zhen-Qi Liu',
-=======
-    'Justine Hansen',
->>>>>>> 37a40e89
     'Ross Markello',
     'Bratislav Misic',
     'Golia Shafiei',
